from __future__ import annotations

import importlib
import inspect
import logging
import sys
from pathlib import Path
<<<<<<< HEAD
from typing import Any, Iterable, Mapping, Protocol, cast
=======
from typing import Any, Iterable, Mapping, Protocol
>>>>>>> 6c887d9c

import matplotlib.pyplot as plt
import numpy as np
import seaborn as sns
import streamlit as st

ROOT_DIR = Path(__file__).resolve().parents[2]
if str(ROOT_DIR) not in sys.path:
    sys.path.append(str(ROOT_DIR))

<<<<<<< HEAD

class BaseCopula(Protocol):
    """Protocol describing the minimal copula interface for diagnostics."""

    def pdf(self, U: np.ndarray) -> np.ndarray:
        """Evaluate the copula density on points inside (0, 1)^d."""

    def rvs(self, n: int, seed: int | None = None) -> np.ndarray:
        """Draw random variates from the copula."""

=======
try:  # pragma: no cover - optional dependency for type hints
    from copulas.base import BaseCopula  # type: ignore[import-untyped]
except ImportError:  # pragma: no cover - fallback for local models

    class BaseCopula(Protocol):
        """Protocol describing the minimal copula interface for diagnostics."""

        def pdf(self, U: np.ndarray) -> np.ndarray:
            """Evaluate the copula density on points inside (0, 1)^d."""

        def rvs(self, n: int, seed: int | None = None) -> np.ndarray:
            """Draw random variates from the copula."""
>>>>>>> 6c887d9c

from src.models.copulas.archimedean import (  # noqa: E402
    AMHCopula,
    ClaytonCopula,
    FrankCopula,
    GumbelCopula,
    JoeCopula,
)
from src.models.copulas.gaussian import GaussianCopula  # noqa: E402
from src.models.copulas.student_t import StudentTCopula  # noqa: E402
from src.utils import session as session_utils  # noqa: E402
from src.utils.modelsel import (  # noqa: E402
    gaussian_pseudo_loglik,
    information_criteria,
    student_t_pseudo_loglik,
)
from src.utils.results import FitResult  # noqa: E402
from src.workflows.calibration import (  # noqa: E402
    get_specs_for_dimension,
    reconstruct_corr,
    run_spec,
)

logger = logging.getLogger(__name__)

st.title("Compare")
st.caption("Rank calibrated copula models on shared pseudo-observations.")

if not session_utils.has_U():
    st.error("Pseudo-observations are required before running comparisons.")
    st.page_link("pages/1_Data.py", label="Open Data page", icon="📄")
    st.stop()

U_raw = session_utils.get_U()
if U_raw is None:
    st.error("Failed to read pseudo-observations from the session state.")
    st.stop()

U = np.asarray(U_raw, dtype=np.float64)
if U.ndim != 2:
    st.error("Pseudo-observations must be a 2D array to compute metrics.")
    st.stop()

n_obs, dim = U.shape
logger.info(
    "Compare page loaded with pseudo-observations: n=%d d=%d", n_obs, dim
)

dataset_entry = session_utils.get_dataset()
if dataset_entry is not None:
    dataset_values, dataset_columns = dataset_entry
    if dataset_values.shape[1] == dim:
        st.caption(
            "Evaluating models on columns: " + ", ".join(dataset_columns)
        )


labels = st.session_state.get("U_columns")
label_tuple = tuple(labels) if isinstance(labels, (list, tuple)) else None

fit_results = list(session_utils.get_fit_results())
if not fit_results:
    st.info("Run at least one calibration before comparing models.")
    st.page_link(
        "pages/2_Calibrate.py",
        label="Open Calibrate page",
        icon="🛠️",
    )
    st.stop()

st.write(f"Models available for comparison: {len(fit_results)}")

specs_for_dim = get_specs_for_dimension(dim)
<<<<<<< HEAD
existing_pairs = {(result.family, result.method) for result in fit_results}
=======
existing_pairs = {
    (result.family, result.method) for result in fit_results
}
>>>>>>> 6c887d9c
missing_specs = [
    spec
    for spec in specs_for_dim
    if (spec.family, spec.method) not in existing_pairs
]
if missing_specs:
    missing_labels = ", ".join(
        f"{spec.family} ({spec.method})" for spec in missing_specs
    )
    st.info(
        "Additional copula calibrations are available: {labels}.".format(
            labels=missing_labels,
        )
    )
    if st.button("Calibrate missing copulas", type="secondary"):
        new_results: list[FitResult] = []
        for spec in missing_specs:
            try:
                outcome = run_spec(spec, U, label_tuple)
            except ValueError as exc:
                st.warning(
                    "Failed to calibrate {family} ({method}): {msg}".format(
                        family=spec.family,
                        method=spec.method,
                        msg=exc,
                    )
                )
                continue
            session_utils.append_fit_result(outcome.result)
            fit_results.append(outcome.result)
            new_results.append(outcome.result)
            logger.info(
                "Auto-calibrated %s via %s for comparison diagnostics.",
                outcome.result.family,
                outcome.result.method,
            )
        if new_results:
            st.success(
                "Added {count} copulas to the comparison set.".format(
                    count=len(new_results)
                )
            )


def _supports_width_kwarg(renderer: Any) -> bool:
    try:
        signature = inspect.signature(renderer)
    except (TypeError, ValueError):
        return False
    return "width" in signature.parameters


def _load_pandas() -> Any:
    if importlib.util.find_spec("pandas") is None:
        return None
    import pandas as pd  # type: ignore

    return pd


def _import_seaborn() -> Any | None:
    """Return the seaborn module if available."""

    if importlib.util.find_spec("seaborn") is None:
        return None
    return importlib.import_module("seaborn")


def _show_altair_chart(chart: Any) -> None:
    """Render an Altair chart using a width-aware fallback."""

    altair_renderer = getattr(st, "altair_chart")
    if _supports_width_kwarg(altair_renderer):
        try:
            altair_renderer(chart, width="stretch")
            return
        except TypeError:
            pass
    altair_renderer(chart, use_container_width=True)


def _show_dataframe(data: Any, *, hide_index: bool = True) -> None:
    dataframe_renderer = getattr(st, "dataframe")
    if _supports_width_kwarg(dataframe_renderer):
        try:
            dataframe_renderer(data, width="stretch", hide_index=hide_index)
            return
        except TypeError:
            pass
    dataframe_renderer(data, use_container_width=True, hide_index=hide_index)


def _sort_key(criterion: str, row: dict[str, Any]) -> tuple[int, float]:
    value = row.get(criterion)
    if value is None:
        return (1, 0.0)
    if criterion == "LogLik":
        return (0, -float(value))
    return (0, float(value))


def _format_metrics(value: float | None) -> str:
    return f"{value:.3f}" if value is not None else "—"


<<<<<<< HEAD
def _rebuild_corr(params: Mapping[str, float], dim: int) -> np.ndarray | None:
=======
def _rebuild_corr(
    params: Mapping[str, float], dim: int
) -> np.ndarray | None:
>>>>>>> 6c887d9c
    """Backward-compatible alias retained for persisted sessions."""

    return reconstruct_corr(params, dim)


def _build_copula_model(result: FitResult, dim: int) -> BaseCopula | None:
    """Instantiate a copula model from stored calibration parameters."""

    if result.family == "Gaussian":
        corr = reconstruct_corr(result.params, dim)
        if corr is None:
            return None
        return GaussianCopula(corr=corr)

    if result.family == "Student t":
        corr = reconstruct_corr(result.params, dim)
        nu_value = result.params.get("nu")
        if corr is None or nu_value is None:
            return None
        return StudentTCopula(corr=corr, nu=float(nu_value))

    theta_value = result.params.get("theta")
    if theta_value is None:
        return None

    theta = float(theta_value)
    if result.family == "Clayton":
        return ClaytonCopula(theta=theta, dim=dim)
    if result.family == "Gumbel":
        return GumbelCopula(theta=theta, dim=dim)
    if result.family == "Frank":
        return FrankCopula(theta=theta, dim=dim)
    if result.family == "Joe":
        return JoeCopula(theta=theta, dim=dim)
    if result.family == "AMH":
        if dim != 2:
            logger.warning(
                "AMH copula visualization requires two dimensions; "
                "received %d.",
                dim,
            )
            return None
        return AMHCopula(theta=theta)

    logger.warning(
        "Unsupported copula family for visualization: %s",
        result.family,
    )
    return None


def plot_density_comparison(
    U_emp: np.ndarray,
    copula_model: BaseCopula,
    title: str,
    *,
    grid_size: int = 100,
) -> None:
    """Overlay empirical and model copula densities on a shared chart."""

    data = np.asarray(U_emp, dtype=np.float64)
    if data.ndim != 2:
<<<<<<< HEAD
        raise ValueError("U_emp must be a 2D array of pseudo-observations.")
=======
        raise ValueError(
            "U_emp must be a 2D array of pseudo-observations."
        )
>>>>>>> 6c887d9c
    if data.shape[1] != 2:
        raise ValueError(
            "Density comparison is implemented for bivariate copulas only."
        )
    if np.any((data <= 0.0) | (data >= 1.0)):
        raise ValueError("Pseudo-observations must lie inside (0, 1).")

    grid = np.linspace(0.001, 0.999, grid_size, dtype=np.float64)
    u1, u2 = np.meshgrid(grid, grid, indexing="xy")
    grid_points = np.column_stack([u1.ravel(), u2.ravel()])
    model_pdf = copula_model.pdf(grid_points).reshape(u1.shape)

    fig, ax = plt.subplots(figsize=(6.0, 5.0))
<<<<<<< HEAD
    sns_module = _import_seaborn()
    use_hexbin = data.shape[0] > 5000 or sns_module is None
    if use_hexbin:
=======
    if data.shape[0] > 5000:
>>>>>>> 6c887d9c
        hex_map = ax.hexbin(
            data[:, 0],
            data[:, 1],
            gridsize=60,
            cmap="magma",
            extent=(0.0, 1.0, 0.0, 1.0),
        )
        fig.colorbar(hex_map, ax=ax, label="Empirical density")
    else:
<<<<<<< HEAD
        assert sns_module is not None
        sns_any = cast(Any, sns_module)
        kde = sns_any.kdeplot(
=======
        kde = sns.kdeplot(
>>>>>>> 6c887d9c
            x=data[:, 0],
            y=data[:, 1],
            fill=True,
            cmap="magma",
            bw_adjust=0.7,
            levels=100,
            ax=ax,
        )
        if kde.collections:
            fig.colorbar(
                kde.collections[0],
                ax=ax,
                label="Empirical density",
            )
<<<<<<< HEAD
    if sns_module is None:
        st.info("Install seaborn to access KDE-based diagnostics.")
=======
>>>>>>> 6c887d9c

    ax.contour(
        u1,
        u2,
        model_pdf,
        levels=10,
        colors="cyan",
        linewidths=1.0,
    )
    ax.set_xlabel("u₁")
    ax.set_ylabel("u₂")
    ax.set_title(title)
    ax.set_xlim(0.0, 1.0)
    ax.set_ylim(0.0, 1.0)
    st.pyplot(fig, clear_figure=True, use_container_width=True)
    plt.close(fig)


rows: list[dict[str, Any]] = []
for idx, result in enumerate(fit_results):
    loglik = result.loglik
    aic = result.aic
    bic = result.bic
    if result.family == "Gaussian":
        corr = reconstruct_corr(result.params, dim)
        if corr is None:
            st.warning(
                "Gaussian model is missing correlation entries and cannot be "
                "ranked."
            )
        else:
            try:
                loglik = gaussian_pseudo_loglik(U, corr)
                k_params = dim * (dim - 1) // 2
                aic, bic = information_criteria(
                    loglik, k_params=k_params, n=n_obs
                )
            except ValueError as exc:
                st.warning(f"Failed to evaluate Gaussian metrics: {exc}")
            else:
                updated = result.with_metrics(loglik=loglik, aic=aic, bic=bic)
                session_utils.update_fit_result(idx, updated)
                fit_results[idx] = updated
    elif result.family == "Student t":
        corr = reconstruct_corr(result.params, dim)
        nu = result.params.get("nu")
        if corr is None or not isinstance(nu, float):
            st.warning(
                "Student t model requires correlation entries and nu to "
                "compute metrics."
            )
        else:
            try:
                loglik = student_t_pseudo_loglik(U, corr, nu)
                k_params = dim * (dim - 1) // 2 + 1
                aic, bic = information_criteria(
                    loglik, k_params=k_params, n=n_obs
                )
            except ValueError as exc:
                st.warning(f"Failed to evaluate Student t metrics: {exc}")
            else:
                updated = result.with_metrics(loglik=loglik, aic=aic, bic=bic)
                session_utils.update_fit_result(idx, updated)
                fit_results[idx] = updated
    rows.append(
        {
            "Index": idx,
            "Family": result.family,
            "Method": result.method,
            "LogLik": loglik,
            "AIC": aic,
            "BIC": bic,
            "Params": ", ".join(
                f"{key}={value:.4f}" for key, value in result.params.items()
            ),
        }
    )

criterion_label = "BIC"
st.caption(
    "Ranking criterion: Bayesian Information Criterion (lower is better)."
)

sorted_rows = sorted(rows, key=lambda row: _sort_key(criterion_label, row))
chart_rows = [dict(row) for row in sorted_rows]
for rank, row in enumerate(sorted_rows, start=1):
    row["Rank"] = rank
    row["LogLik"] = _format_metrics(row["LogLik"])
    row["AIC"] = _format_metrics(row["AIC"])
    row["BIC"] = _format_metrics(row["BIC"])

pd = _load_pandas()
display_columns: Iterable[str] = (
    "Rank",
    "Family",
    "Method",
    "Params",
    "LogLik",
    "AIC",
    "BIC",
)
if pd is not None:
    frame = pd.DataFrame(sorted_rows)
    _show_dataframe(frame.loc[:, display_columns])
else:
    st.table(
        [{col: row[col] for col in display_columns} for row in sorted_rows]
    )

altair_spec = importlib.util.find_spec("altair")
if pd is not None and altair_spec is not None:
    altair_module = importlib.import_module("altair")
    chart_source = pd.DataFrame(chart_rows).dropna(subset=[criterion_label])
    if not chart_source.empty:
        chart = (
            altair_module.Chart(chart_source)
            .mark_bar()
            .encode(
                x=altair_module.X(
                    "Params",
                    sort=list(chart_source["Params"]),
                    title="Model parameters",
                ),
                y=altair_module.Y(criterion_label, title=criterion_label),
                tooltip=["Family", "Method", criterion_label],
            )
            .properties(height=320)
        )
        chart = chart.properties(width="container")
        _show_altair_chart(chart)

tab_options = [
<<<<<<< HEAD
    (row["Index"], f"{row['Family']} ({row['Method']})") for row in sorted_rows
=======
    (row["Index"], f"{row['Family']} ({row['Method']})")
    for row in sorted_rows
>>>>>>> 6c887d9c
]
option_labels = [label for _, label in tab_options]
selected_labels = st.multiselect(
    "Copulas to visualize",
    option_labels,
    default=option_labels,
)
selected_indices = {
    index for index, label in tab_options if label in selected_labels
}
if not selected_indices:
    st.info("Select at least one copula to render diagnostics.")

best_row = sorted_rows[0] if sorted_rows else None
if best_row is not None:
    session_utils.set_best_model_index(best_row["Index"])
    st.success(
        "Best copula by {criterion}: {label}.".format(
            criterion=criterion_label,
            label=f"{best_row['Family']} ({best_row['Method']})",
        )
    )

models_for_tabs: list[tuple[str, BaseCopula]] = []
for row in sorted_rows:
    if row["Index"] not in selected_indices:
        continue
    result = fit_results[row["Index"]]
    model = _build_copula_model(result, dim)
    if model is None:
        message = (
            "Failed to rebuild the copula {label} for density diagnostics."
        ).format(label=f"{result.family} ({result.method})")
        st.warning(message)
        continue
    tab_label = f"{result.family} ({result.method})"
    models_for_tabs.append((tab_label, model))

if not models_for_tabs:
<<<<<<< HEAD
    st.info("No calibrated copulas are available for density diagnostics.")
=======
    st.info(
        "No calibrated copulas are available for density diagnostics."
    )
>>>>>>> 6c887d9c
else:
    st.subheader("Density comparison by copula")
    tabs = st.tabs([label for label, _ in models_for_tabs])
    for tab, (label, model) in zip(tabs, models_for_tabs):
        with tab:
            try:
                plot_density_comparison(
                    U,
                    model,
                    f"{label}: empirical vs. theoretical density",
                )
            except ValueError as exc:
                st.warning(
                    f"Failed to render density comparison for {label}: {exc}"
                )<|MERGE_RESOLUTION|>--- conflicted
+++ resolved
@@ -5,11 +5,7 @@
 import logging
 import sys
 from pathlib import Path
-<<<<<<< HEAD
 from typing import Any, Iterable, Mapping, Protocol, cast
-=======
-from typing import Any, Iterable, Mapping, Protocol
->>>>>>> 6c887d9c
 
 import matplotlib.pyplot as plt
 import numpy as np
@@ -20,7 +16,6 @@
 if str(ROOT_DIR) not in sys.path:
     sys.path.append(str(ROOT_DIR))
 
-<<<<<<< HEAD
 
 class BaseCopula(Protocol):
     """Protocol describing the minimal copula interface for diagnostics."""
@@ -31,20 +26,6 @@
     def rvs(self, n: int, seed: int | None = None) -> np.ndarray:
         """Draw random variates from the copula."""
 
-=======
-try:  # pragma: no cover - optional dependency for type hints
-    from copulas.base import BaseCopula  # type: ignore[import-untyped]
-except ImportError:  # pragma: no cover - fallback for local models
-
-    class BaseCopula(Protocol):
-        """Protocol describing the minimal copula interface for diagnostics."""
-
-        def pdf(self, U: np.ndarray) -> np.ndarray:
-            """Evaluate the copula density on points inside (0, 1)^d."""
-
-        def rvs(self, n: int, seed: int | None = None) -> np.ndarray:
-            """Draw random variates from the copula."""
->>>>>>> 6c887d9c
 
 from src.models.copulas.archimedean import (  # noqa: E402
     AMHCopula,
@@ -118,13 +99,7 @@
 st.write(f"Models available for comparison: {len(fit_results)}")
 
 specs_for_dim = get_specs_for_dimension(dim)
-<<<<<<< HEAD
 existing_pairs = {(result.family, result.method) for result in fit_results}
-=======
-existing_pairs = {
-    (result.family, result.method) for result in fit_results
-}
->>>>>>> 6c887d9c
 missing_specs = [
     spec
     for spec in specs_for_dim
@@ -230,13 +205,7 @@
     return f"{value:.3f}" if value is not None else "—"
 
 
-<<<<<<< HEAD
 def _rebuild_corr(params: Mapping[str, float], dim: int) -> np.ndarray | None:
-=======
-def _rebuild_corr(
-    params: Mapping[str, float], dim: int
-) -> np.ndarray | None:
->>>>>>> 6c887d9c
     """Backward-compatible alias retained for persisted sessions."""
 
     return reconstruct_corr(params, dim)
@@ -299,13 +268,7 @@
 
     data = np.asarray(U_emp, dtype=np.float64)
     if data.ndim != 2:
-<<<<<<< HEAD
         raise ValueError("U_emp must be a 2D array of pseudo-observations.")
-=======
-        raise ValueError(
-            "U_emp must be a 2D array of pseudo-observations."
-        )
->>>>>>> 6c887d9c
     if data.shape[1] != 2:
         raise ValueError(
             "Density comparison is implemented for bivariate copulas only."
@@ -319,13 +282,9 @@
     model_pdf = copula_model.pdf(grid_points).reshape(u1.shape)
 
     fig, ax = plt.subplots(figsize=(6.0, 5.0))
-<<<<<<< HEAD
     sns_module = _import_seaborn()
     use_hexbin = data.shape[0] > 5000 or sns_module is None
     if use_hexbin:
-=======
-    if data.shape[0] > 5000:
->>>>>>> 6c887d9c
         hex_map = ax.hexbin(
             data[:, 0],
             data[:, 1],
@@ -335,13 +294,9 @@
         )
         fig.colorbar(hex_map, ax=ax, label="Empirical density")
     else:
-<<<<<<< HEAD
         assert sns_module is not None
         sns_any = cast(Any, sns_module)
         kde = sns_any.kdeplot(
-=======
-        kde = sns.kdeplot(
->>>>>>> 6c887d9c
             x=data[:, 0],
             y=data[:, 1],
             fill=True,
@@ -356,11 +311,8 @@
                 ax=ax,
                 label="Empirical density",
             )
-<<<<<<< HEAD
     if sns_module is None:
         st.info("Install seaborn to access KDE-based diagnostics.")
-=======
->>>>>>> 6c887d9c
 
     ax.contour(
         u1,
@@ -493,12 +445,7 @@
         _show_altair_chart(chart)
 
 tab_options = [
-<<<<<<< HEAD
     (row["Index"], f"{row['Family']} ({row['Method']})") for row in sorted_rows
-=======
-    (row["Index"], f"{row['Family']} ({row['Method']})")
-    for row in sorted_rows
->>>>>>> 6c887d9c
 ]
 option_labels = [label for _, label in tab_options]
 selected_labels = st.multiselect(
@@ -538,13 +485,7 @@
     models_for_tabs.append((tab_label, model))
 
 if not models_for_tabs:
-<<<<<<< HEAD
     st.info("No calibrated copulas are available for density diagnostics.")
-=======
-    st.info(
-        "No calibrated copulas are available for density diagnostics."
-    )
->>>>>>> 6c887d9c
 else:
     st.subheader("Density comparison by copula")
     tabs = st.tabs([label for label, _ in models_for_tabs])
