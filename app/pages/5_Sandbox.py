--- conflicted
+++ resolved
@@ -5,7 +5,6 @@
 import ast
 import io
 from dataclasses import dataclass
-<<<<<<< HEAD
 from typing import Any, Callable, Dict, List, Mapping, Sequence, Tuple, cast
 
 import matplotlib.pyplot as plt
@@ -17,15 +16,6 @@
     import seaborn as _seaborn  # type: ignore[import-untyped]
 except ImportError:  # pragma: no cover - diagnostics degrade gracefully
     _seaborn = None
-=======
-from typing import Callable, Dict, List, Mapping, Sequence, Tuple
-
-import matplotlib.pyplot as plt
-import numpy as np
-import pandas as pd
-import seaborn as sns
-from scipy import stats
->>>>>>> 6c887d9c
 import streamlit as st
 from scipy import stats  # type: ignore[import-untyped]
 
@@ -1432,7 +1422,6 @@
             }
             corr_param = preset_params.get("corr")
             if isinstance(corr_param, np.ndarray):
-<<<<<<< HEAD
                 metadata["corr"] = (
                     np.asarray(
                         corr_param,
@@ -1441,12 +1430,6 @@
                     .round(3)
                     .tolist()
                 )
-=======
-                metadata["corr"] = np.asarray(
-                    corr_param,
-                    dtype=np.float64,
-                ).round(3).tolist()
->>>>>>> 6c887d9c
             for key, value in preset_params.items():
                 if key == "corr":
                     continue
