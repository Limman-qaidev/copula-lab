--- conflicted
+++ resolved
@@ -10,7 +10,6 @@
 ROOT_DIR = Path(__file__).resolve().parents[2]
 if str(ROOT_DIR) not in sys.path:
     sys.path.append(str(ROOT_DIR))
-<<<<<<< HEAD
 
 from src.estimators.ifm import gaussian_ifm  # noqa: E402
 from src.estimators.student_t import (  # noqa: E402
@@ -74,70 +73,6 @@
         family="Gaussian",
         params={"rho": rho_hat},
         method="IFM (Gaussian)",
-=======
-
-from src.estimators.ifm import gaussian_ifm  # noqa: E402
-from src.estimators.student_t import (  # noqa: E402
-    student_t_ifm,
-    student_t_pmle,
-)
-from src.estimators.tau_inversion import (  # noqa: E402
-    choose_nu_from_tail,
-    rho_from_tau_gaussian,
-    rho_from_tau_student_t,
-)
-from src.utils import session as session_utils  # noqa: E402
-from src.utils.dependence import kendall_tau, tail_dep_upper  # noqa: E402
-from src.utils.modelsel import (  # noqa: E402
-    gaussian_pseudo_loglik,
-    information_criteria,
-    student_t_pseudo_loglik,
-)
-from src.utils.results import FitResult  # noqa: E402
-from src.utils.types import FloatArray  # noqa: E402
-
-logger = logging.getLogger(__name__)
-
-
-def _run_gaussian_tau(U: FloatArray, tau_value: float) -> FitResult:
-    rho_hat = rho_from_tau_gaussian(tau_value)
-    loglik = gaussian_pseudo_loglik(U, rho_hat)
-    aic, bic = information_criteria(loglik, k_params=1, n=U.shape[0])
-    return FitResult(
-        family="Gaussian",
-        params={"rho": rho_hat},
-        method="Tau inversion",
-        loglik=loglik,
-        aic=aic,
-        bic=bic,
-    )
-
-
-def _run_student_tau(
-    U: FloatArray, tau_value: float, lambda_upper: float
-) -> FitResult:
-    rho_hat = rho_from_tau_student_t(tau_value)
-    nu_hat = choose_nu_from_tail(lambda_upper)
-    loglik = student_t_pseudo_loglik(U, rho_hat, nu_hat)
-    aic, bic = information_criteria(loglik, k_params=2, n=U.shape[0])
-    return FitResult(
-        family="Student t",
-        params={"rho": rho_hat, "nu": nu_hat},
-        method="Tau inversion",
-        loglik=loglik,
-        aic=aic,
-        bic=bic,
-    )
-
-
-def _run_gaussian_ifm(U: FloatArray) -> FitResult:
-    rho_hat = gaussian_ifm(U)
-    loglik = gaussian_pseudo_loglik(U, rho_hat)
-    aic, bic = information_criteria(loglik, k_params=1, n=U.shape[0])
-    return FitResult(
-        family="Gaussian",
-        params={"rho": rho_hat},
-        method="IFM (Gaussian)",
         loglik=loglik,
         aic=aic,
         bic=bic,
@@ -173,92 +108,12 @@
         family="Student t",
         params={"rho": rho_hat, "nu": nu_hat},
         method="PMLE (Student t)",
->>>>>>> 8dde16c2
-        loglik=loglik,
-        aic=aic,
-        bic=bic,
-    )
-
-
-<<<<<<< HEAD
-def _run_student_ifm(U: FloatArray) -> FitResult:
-    rho_hat, nu_hat = student_t_ifm(U)
-    loglik = student_t_pseudo_loglik(U, rho_hat, nu_hat)
-    aic, bic = information_criteria(loglik, k_params=2, n=U.shape[0])
-    return FitResult(
-        family="Student t",
-        params={"rho": rho_hat, "nu": nu_hat},
-        method="IFM (Student t)",
-        loglik=loglik,
-        aic=aic,
-        bic=bic,
-    )
-
-
-def _run_student_pmle(U: FloatArray) -> FitResult:
-    rho_hat, nu_hat, loglik = student_t_pmle(U)
-    aic, bic = information_criteria(loglik, k_params=2, n=U.shape[0])
-    return FitResult(
-        family="Student t",
-        params={"rho": rho_hat, "nu": nu_hat},
-        method="PMLE (Student t)",
-        loglik=loglik,
-        aic=aic,
-        bic=bic,
-=======
-st.title("Calibrate")
-st.caption(
-    "Estimate simple copula parameters from the session pseudo-observations."
-)
-
-if not session_utils.has_U():
-    st.error("Pseudo-observations are required before calibration.")
-    st.page_link("pages/1_Data.py", label="Open Data page", icon="📄")
-    st.stop()
-
-U_raw = session_utils.get_U()
-if U_raw is None:
-    st.error("Failed to retrieve pseudo-observations from the session state.")
-    st.stop()
-
-U = np.asarray(U_raw, dtype=np.float64)
-if U.ndim != 2:
-    st.error("Pseudo-observations must be a 2D array.")
-    st.stop()
-
-n_obs, dim = U.shape
-logger.info(
-    "Calibrate page loaded with pseudo-observations: n=%d d=%d", n_obs, dim
-)
-st.write(f"Pseudo-observations in memory: n={n_obs}, d={dim}")
-
-if dim != 2:
-    st.warning(
-        "Calibration currently supports bivariate copulas. "
-        "Select exactly two columns on the Data page."
->>>>>>> 8dde16c2
-    )
-    st.page_link(
-        "pages/1_Data.py", label="Adjust selection in Data", icon="📄"
-    )
-    st.stop()
-
-try:
-    sample_tau = kendall_tau(U)
-except ValueError as exc:
-    st.error(str(exc))
-    st.stop()
-
-lambda_upper = tail_dep_upper(U)
-
-metric_cols = st.columns(3)
-metric_cols[0].metric("Sample Kendall's tau", f"{sample_tau:.3f}")
-metric_cols[1].metric("Upper tail dependence", f"{lambda_upper:.3f}")
-metric_cols[2].metric("Observations", f"{n_obs}")
-
-family = st.selectbox("Copula family", ("Gaussian", "Student t"))
-
-<<<<<<< HEAD
+        loglik=loglik,
+        aic=aic,
+        bic=bic,
+    )
+
+
 st.title("Calibrate")
 st.caption(
     "Estimate simple copula parameters from the session pseudo-observations."
@@ -391,89 +246,6 @@
                 "BIC", f"{fit_result.bic:.3f}" if fit_result.bic else "—"
             )
 
-=======
-METHOD_CHOICES: dict[str, tuple[str, ...]] = {
-    "Gaussian": ("Tau inversion", "IFM (Gaussian)"),
-    "Student t": (
-        "Tau inversion",
-        "IFM (Student t)",
-        "PMLE (Student t)",
-    ),
-}
-method = st.selectbox("Estimation method", METHOD_CHOICES[family])
-
-with st.expander("Methodology notes", expanded=False):
-    if family == "Gaussian" and method == "Tau inversion":
-        st.markdown(
-            "Kendall's tau is mapped to Pearson's correlation using the "
-            "closed-form relation."
-        )
-    elif family == "Gaussian":
-        st.markdown(
-            "IFM applies a probit transform to pseudo-observations and uses "
-            "the sample correlation of the latent Gaussian variates."
-        )
-    elif method == "Tau inversion":
-        st.markdown(
-            "Tau inversion infers the correlation from Kendall's tau and sets "
-            "the degrees of freedom from the empirical tail dependence."
-        )
-    elif method == "IFM (Student t)":
-        st.markdown(
-            "IFM leverages a Student t quantile transform with a "
-            "tail-informed degrees-of-freedom guess before computing the "
-            "latent correlation."
-        )
-    else:
-        st.markdown(
-            "PMLE maximizes the Student t copula log-likelihood using "
-            "quasi-Newton optimization."
-        )
-
-if st.button("Estimate parameters", type="primary"):
-    try:
-        if family == "Gaussian" and method == "Tau inversion":
-            fit_result = _run_gaussian_tau(U, sample_tau)
-        elif family == "Gaussian":
-            fit_result = _run_gaussian_ifm(U)
-        elif method == "Tau inversion":
-            fit_result = _run_student_tau(U, sample_tau, lambda_upper)
-        elif method == "IFM (Student t)":
-            fit_result = _run_student_ifm(U)
-        else:
-            fit_result = _run_student_pmle(U)
-    except ValueError as exc:
-        st.error(str(exc))
-    else:
-        logger.info(
-            "Calibration completed: family=%s method=%s params=%s",
-            fit_result.family,
-            fit_result.method,
-            fit_result.params,
-        )
-        st.session_state["fit_result"] = fit_result
-        session_utils.append_fit_result(fit_result)
-        summary = ", ".join(
-            f"{key}={value:.4f}" for key, value in fit_result.params.items()
-        )
-        st.success(f"{fit_result.family} via {fit_result.method}: {summary}")
-
-        metrics_tab, params_tab = st.tabs(["Model metrics", "Parameter table"])
-
-        with metrics_tab:
-            metric_cols = st.columns(3)
-            metric_cols[0].metric(
-                "Log-likelihood",
-                f"{fit_result.loglik:.3f}" if fit_result.loglik else "—",
-            )
-            metric_cols[1].metric(
-                "AIC", f"{fit_result.aic:.3f}" if fit_result.aic else "—"
-            )
-            metric_cols[2].metric(
-                "BIC", f"{fit_result.bic:.3f}" if fit_result.bic else "—"
-            )
-
->>>>>>> 8dde16c2
         with params_tab:
             st.json(
                 {
