from __future__ import annotations

import logging
import sys
from pathlib import Path

import numpy as np
import streamlit as st

ROOT_DIR = Path(__file__).resolve().parents[2]
if str(ROOT_DIR) not in sys.path:
    sys.path.append(str(ROOT_DIR))

from src.estimators.ifm import gaussian_ifm  # noqa: E402
<<<<<<< HEAD
from src.estimators.student_t import (  # noqa: E402
    student_t_ifm,
    student_t_pmle,
)
=======
>>>>>>> 2d281b3b
from src.estimators.tau_inversion import (  # noqa: E402
    choose_nu_from_tail,
    rho_from_tau_gaussian,
    rho_from_tau_student_t,
)
from src.utils import session as session_utils  # noqa: E402
from src.utils.dependence import kendall_tau, tail_dep_upper  # noqa: E402
<<<<<<< HEAD
from src.utils.modelsel import (  # noqa: E402
    gaussian_pseudo_loglik,
    information_criteria,
    student_t_pseudo_loglik,
)
=======
>>>>>>> 2d281b3b
from src.utils.results import FitResult  # noqa: E402
from src.utils.types import FloatArray  # noqa: E402

logger = logging.getLogger(__name__)


<<<<<<< HEAD
def _run_gaussian_tau(U: FloatArray, tau_value: float) -> FitResult:
    rho_hat = rho_from_tau_gaussian(tau_value)
    loglik = gaussian_pseudo_loglik(U, rho_hat)
    aic, bic = information_criteria(loglik, k_params=1, n=U.shape[0])
    return FitResult(
        family="Gaussian",
        params={"rho": rho_hat},
        method="Tau inversion",
        loglik=loglik,
        aic=aic,
        bic=bic,
    )


def _run_student_tau(
    U: FloatArray, tau_value: float, lambda_upper: float
) -> FitResult:
    rho_hat = rho_from_tau_student_t(tau_value)
    nu_hat = choose_nu_from_tail(lambda_upper)
    loglik = student_t_pseudo_loglik(U, rho_hat, nu_hat)
    aic, bic = information_criteria(loglik, k_params=2, n=U.shape[0])
    return FitResult(
        family="Student t",
        params={"rho": rho_hat, "nu": nu_hat},
        method="Tau inversion",
        loglik=loglik,
        aic=aic,
        bic=bic,
    )


def _run_gaussian_ifm(U: FloatArray) -> FitResult:
    rho_hat = gaussian_ifm(U)
    loglik = gaussian_pseudo_loglik(U, rho_hat)
    aic, bic = information_criteria(loglik, k_params=1, n=U.shape[0])
    return FitResult(
        family="Gaussian",
        params={"rho": rho_hat},
        method="IFM (Gaussian)",
        loglik=loglik,
        aic=aic,
        bic=bic,
    )


def _run_student_ifm(U: FloatArray) -> FitResult:
    rho_hat, nu_hat = student_t_ifm(U)
    loglik = student_t_pseudo_loglik(U, rho_hat, nu_hat)
    aic, bic = information_criteria(loglik, k_params=2, n=U.shape[0])
    return FitResult(
        family="Student t",
        params={"rho": rho_hat, "nu": nu_hat},
        method="IFM (Student t)",
        loglik=loglik,
        aic=aic,
        bic=bic,
    )


def _run_student_pmle(U: FloatArray) -> FitResult:
    rho_hat, nu_hat, loglik = student_t_pmle(U)
    aic, bic = information_criteria(loglik, k_params=2, n=U.shape[0])
    return FitResult(
        family="Student t",
        params={"rho": rho_hat, "nu": nu_hat},
        method="PMLE (Student t)",
        loglik=loglik,
        aic=aic,
        bic=bic,
=======
def _run_tau_inversion(
    family: str, tau_value: float, lambda_upper: float
) -> FitResult:
    if family == "Gaussian":
        rho_hat = rho_from_tau_gaussian(tau_value)
        params: dict[str, float] = {"rho": rho_hat}
    else:
        rho_hat = rho_from_tau_student_t(tau_value)
        nu_hat = choose_nu_from_tail(lambda_upper)
        params = {"rho": rho_hat, "nu": nu_hat}
    return FitResult(family=family, params=params, method="Tau inversion")


def _run_gaussian_ifm(U: FloatArray) -> FitResult:
    rho_hat = gaussian_ifm(U)
    return FitResult(
        family="Gaussian",
        params={"rho": rho_hat},
        method="IFM (Gaussian)",
    )


st.title("Calibrate")
st.caption(
    "Estimate simple copula parameters from the session pseudo-observations."
)

if not session_utils.has_U():
    st.error("Pseudo-observations are required before calibration.")
    st.page_link("pages/1_Data.py", label="Open Data page", icon="📄")
    st.stop()

U_raw = session_utils.get_U()
if U_raw is None:
    st.error("Failed to retrieve pseudo-observations from the session state.")
    st.stop()

U = np.asarray(U_raw, dtype=np.float64)
if U.ndim != 2:
    st.error("Pseudo-observations must be a 2D array.")
    st.stop()

n_obs, dim = U.shape
logger.info(
    "Calibrate page loaded with pseudo-observations: n=%d d=%d", n_obs, dim
)
st.write(f"Pseudo-observations in memory: n={n_obs}, d={dim}")

if dim != 2:
    st.warning(
        "Calibration currently supports bivariate copulas. "
        "Select exactly two columns on the Data page."
>>>>>>> 2d281b3b
    )
    st.page_link(
        "pages/1_Data.py", label="Adjust selection in Data", icon="📄"
    )
    st.stop()

try:
    sample_tau = kendall_tau(U)
except ValueError as exc:
    st.error(str(exc))
    st.stop()

<<<<<<< HEAD
st.title("Calibrate")
st.caption(
    "Estimate simple copula parameters from the session pseudo-observations."
)

if not session_utils.has_U():
    st.error("Pseudo-observations are required before calibration.")
    st.page_link("pages/1_Data.py", label="Open Data page", icon="📄")
    st.stop()

U_raw = session_utils.get_U()
if U_raw is None:
    st.error("Failed to retrieve pseudo-observations from the session state.")
    st.stop()

U = np.asarray(U_raw, dtype=np.float64)
if U.ndim != 2:
    st.error("Pseudo-observations must be a 2D array.")
    st.stop()

n_obs, dim = U.shape
logger.info(
    "Calibrate page loaded with pseudo-observations: n=%d d=%d", n_obs, dim
)
st.write(f"Pseudo-observations in memory: n={n_obs}, d={dim}")

if dim != 2:
    st.warning(
        "Calibration currently supports bivariate copulas. "
        "Select exactly two columns on the Data page."
    )
    st.page_link(
        "pages/1_Data.py", label="Adjust selection in Data", icon="📄"
    )
    st.stop()

try:
    sample_tau = kendall_tau(U)
except ValueError as exc:
    st.error(str(exc))
    st.stop()

lambda_upper = tail_dep_upper(U)

metric_cols = st.columns(3)
metric_cols[0].metric("Sample Kendall's tau", f"{sample_tau:.3f}")
metric_cols[1].metric("Upper tail dependence", f"{lambda_upper:.3f}")
metric_cols[2].metric("Observations", f"{n_obs}")

family = st.selectbox("Copula family", ("Gaussian", "Student t"))

METHOD_CHOICES: dict[str, tuple[str, ...]] = {
    "Gaussian": ("Tau inversion", "IFM (Gaussian)"),
    "Student t": (
        "Tau inversion",
        "IFM (Student t)",
        "PMLE (Student t)",
    ),
}
method = st.selectbox("Estimation method", METHOD_CHOICES[family])

with st.expander("Methodology notes", expanded=False):
    if family == "Gaussian" and method == "Tau inversion":
        st.markdown(
            "Kendall's tau is mapped to Pearson's correlation using the "
            "closed-form relation."
        )
    elif family == "Gaussian":
        st.markdown(
            "IFM applies a probit transform to pseudo-observations and uses "
            "the sample correlation of the latent Gaussian variates."
        )
    elif method == "Tau inversion":
        st.markdown(
            "Tau inversion infers the correlation from Kendall's tau and sets "
            "the degrees of freedom from the empirical tail dependence."
        )
    elif method == "IFM (Student t)":
        st.markdown(
            "IFM leverages a Student t quantile transform with a "
            "tail-informed degrees-of-freedom guess before computing the "
            "latent correlation."
        )
    else:
        st.markdown(
            "PMLE maximizes the Student t copula log-likelihood using "
            "quasi-Newton optimization."
        )

if st.button("Estimate parameters", type="primary"):
    try:
        if family == "Gaussian" and method == "Tau inversion":
            fit_result = _run_gaussian_tau(U, sample_tau)
        elif family == "Gaussian":
            fit_result = _run_gaussian_ifm(U)
        elif method == "Tau inversion":
            fit_result = _run_student_tau(U, sample_tau, lambda_upper)
        elif method == "IFM (Student t)":
            fit_result = _run_student_ifm(U)
        else:
            fit_result = _run_student_pmle(U)
=======
lambda_upper = tail_dep_upper(U)

metric_cols = st.columns(2)
metric_cols[0].metric("Sample Kendall's tau", f"{sample_tau:.3f}")
metric_cols[1].metric("Empirical upper tail dep.", f"{lambda_upper:.3f}")

family = st.selectbox("Copula family", ("Gaussian", "Student t"))
method = st.selectbox("Estimation method", ("Tau inversion", "IFM (Gaussian)"))

if family == "Student t":
    st.info(
        "Student t calibration currently relies on tau inversion with a "
        "heuristic degrees-of-freedom mapping."
    )

if method == "IFM (Gaussian)" and family != "Gaussian":
    st.warning("IFM is currently implemented for the Gaussian copula only.")

if st.button("Estimate parameters", type="primary"):
    try:
        if method == "Tau inversion":
            fit_result = _run_tau_inversion(family, sample_tau, lambda_upper)
        else:
            fit_result = _run_gaussian_ifm(U)
>>>>>>> 2d281b3b
    except ValueError as exc:
        st.error(str(exc))
    else:
        logger.info(
            "Calibration completed: family=%s method=%s params=%s",
            fit_result.family,
            fit_result.method,
            fit_result.params,
        )
        st.session_state["fit_result"] = fit_result
        session_utils.append_fit_result(fit_result)
        summary = ", ".join(
            f"{key}={value:.4f}" for key, value in fit_result.params.items()
        )
        st.success(f"{fit_result.family} via {fit_result.method}: {summary}")
<<<<<<< HEAD

        metrics_tab, params_tab = st.tabs(["Model metrics", "Parameter table"])

        with metrics_tab:
            metric_cols = st.columns(3)
            metric_cols[0].metric(
                "Log-likelihood",
                f"{fit_result.loglik:.3f}" if fit_result.loglik else "—",
            )
            metric_cols[1].metric(
                "AIC", f"{fit_result.aic:.3f}" if fit_result.aic else "—"
            )
            metric_cols[2].metric(
                "BIC", f"{fit_result.bic:.3f}" if fit_result.bic else "—"
            )

        with params_tab:
            st.json(
                {
                    "family": fit_result.family,
                    "method": fit_result.method,
                    "params": fit_result.params,
                }
            )
=======
        st.json(
            {
                "family": fit_result.family,
                "method": fit_result.method,
                "params": fit_result.params,
                "loglik": fit_result.loglik,
                "aic": fit_result.aic,
                "bic": fit_result.bic,
            }
        )
>>>>>>> 2d281b3b
<|MERGE_RESOLUTION|>--- conflicted
+++ resolved
@@ -12,13 +12,10 @@
     sys.path.append(str(ROOT_DIR))
 
 from src.estimators.ifm import gaussian_ifm  # noqa: E402
-<<<<<<< HEAD
 from src.estimators.student_t import (  # noqa: E402
     student_t_ifm,
     student_t_pmle,
 )
-=======
->>>>>>> 2d281b3b
 from src.estimators.tau_inversion import (  # noqa: E402
     choose_nu_from_tail,
     rho_from_tau_gaussian,
@@ -26,21 +23,17 @@
 )
 from src.utils import session as session_utils  # noqa: E402
 from src.utils.dependence import kendall_tau, tail_dep_upper  # noqa: E402
-<<<<<<< HEAD
 from src.utils.modelsel import (  # noqa: E402
     gaussian_pseudo_loglik,
     information_criteria,
     student_t_pseudo_loglik,
 )
-=======
->>>>>>> 2d281b3b
 from src.utils.results import FitResult  # noqa: E402
 from src.utils.types import FloatArray  # noqa: E402
 
 logger = logging.getLogger(__name__)
 
 
-<<<<<<< HEAD
 def _run_gaussian_tau(U: FloatArray, tau_value: float) -> FitResult:
     rho_hat = rho_from_tau_gaussian(tau_value)
     loglik = gaussian_pseudo_loglik(U, rho_hat)
@@ -98,73 +91,6 @@
         aic=aic,
         bic=bic,
     )
-
-
-def _run_student_pmle(U: FloatArray) -> FitResult:
-    rho_hat, nu_hat, loglik = student_t_pmle(U)
-    aic, bic = information_criteria(loglik, k_params=2, n=U.shape[0])
-    return FitResult(
-        family="Student t",
-        params={"rho": rho_hat, "nu": nu_hat},
-        method="PMLE (Student t)",
-        loglik=loglik,
-        aic=aic,
-        bic=bic,
-=======
-def _run_tau_inversion(
-    family: str, tau_value: float, lambda_upper: float
-) -> FitResult:
-    if family == "Gaussian":
-        rho_hat = rho_from_tau_gaussian(tau_value)
-        params: dict[str, float] = {"rho": rho_hat}
-    else:
-        rho_hat = rho_from_tau_student_t(tau_value)
-        nu_hat = choose_nu_from_tail(lambda_upper)
-        params = {"rho": rho_hat, "nu": nu_hat}
-    return FitResult(family=family, params=params, method="Tau inversion")
-
-
-def _run_gaussian_ifm(U: FloatArray) -> FitResult:
-    rho_hat = gaussian_ifm(U)
-    return FitResult(
-        family="Gaussian",
-        params={"rho": rho_hat},
-        method="IFM (Gaussian)",
-    )
-
-
-st.title("Calibrate")
-st.caption(
-    "Estimate simple copula parameters from the session pseudo-observations."
-)
-
-if not session_utils.has_U():
-    st.error("Pseudo-observations are required before calibration.")
-    st.page_link("pages/1_Data.py", label="Open Data page", icon="📄")
-    st.stop()
-
-U_raw = session_utils.get_U()
-if U_raw is None:
-    st.error("Failed to retrieve pseudo-observations from the session state.")
-    st.stop()
-
-U = np.asarray(U_raw, dtype=np.float64)
-if U.ndim != 2:
-    st.error("Pseudo-observations must be a 2D array.")
-    st.stop()
-
-n_obs, dim = U.shape
-logger.info(
-    "Calibrate page loaded with pseudo-observations: n=%d d=%d", n_obs, dim
-)
-st.write(f"Pseudo-observations in memory: n={n_obs}, d={dim}")
-
-if dim != 2:
-    st.warning(
-        "Calibration currently supports bivariate copulas. "
-        "Select exactly two columns on the Data page."
->>>>>>> 2d281b3b
-    )
     st.page_link(
         "pages/1_Data.py", label="Adjust selection in Data", icon="📄"
     )
@@ -176,7 +102,19 @@
     st.error(str(exc))
     st.stop()
 
-<<<<<<< HEAD
+def _run_student_pmle(U: FloatArray) -> FitResult:
+    rho_hat, nu_hat, loglik = student_t_pmle(U)
+    aic, bic = information_criteria(loglik, k_params=2, n=U.shape[0])
+    return FitResult(
+        family="Student t",
+        params={"rho": rho_hat, "nu": nu_hat},
+        method="PMLE (Student t)",
+        loglik=loglik,
+        aic=aic,
+        bic=bic,
+    )
+
+
 st.title("Calibrate")
 st.caption(
     "Estimate simple copula parameters from the session pseudo-observations."
@@ -278,32 +216,6 @@
             fit_result = _run_student_ifm(U)
         else:
             fit_result = _run_student_pmle(U)
-=======
-lambda_upper = tail_dep_upper(U)
-
-metric_cols = st.columns(2)
-metric_cols[0].metric("Sample Kendall's tau", f"{sample_tau:.3f}")
-metric_cols[1].metric("Empirical upper tail dep.", f"{lambda_upper:.3f}")
-
-family = st.selectbox("Copula family", ("Gaussian", "Student t"))
-method = st.selectbox("Estimation method", ("Tau inversion", "IFM (Gaussian)"))
-
-if family == "Student t":
-    st.info(
-        "Student t calibration currently relies on tau inversion with a "
-        "heuristic degrees-of-freedom mapping."
-    )
-
-if method == "IFM (Gaussian)" and family != "Gaussian":
-    st.warning("IFM is currently implemented for the Gaussian copula only.")
-
-if st.button("Estimate parameters", type="primary"):
-    try:
-        if method == "Tau inversion":
-            fit_result = _run_tau_inversion(family, sample_tau, lambda_upper)
-        else:
-            fit_result = _run_gaussian_ifm(U)
->>>>>>> 2d281b3b
     except ValueError as exc:
         st.error(str(exc))
     else:
@@ -319,7 +231,6 @@
             f"{key}={value:.4f}" for key, value in fit_result.params.items()
         )
         st.success(f"{fit_result.family} via {fit_result.method}: {summary}")
-<<<<<<< HEAD
 
         metrics_tab, params_tab = st.tabs(["Model metrics", "Parameter table"])
 
@@ -343,16 +254,4 @@
                     "method": fit_result.method,
                     "params": fit_result.params,
                 }
-            )
-=======
-        st.json(
-            {
-                "family": fit_result.family,
-                "method": fit_result.method,
-                "params": fit_result.params,
-                "loglik": fit_result.loglik,
-                "aic": fit_result.aic,
-                "bic": fit_result.bic,
-            }
-        )
->>>>>>> 2d281b3b
+            )