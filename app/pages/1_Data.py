--- conflicted
+++ resolved
@@ -43,7 +43,6 @@
         except TypeError:
             pass
     altair_renderer(chart, use_container_width=True)
-<<<<<<< HEAD
 
 
 def _show_dataframe(*, data: Any, hide_index: bool = True) -> None:
@@ -55,8 +54,6 @@
         except TypeError:
             pass
     dataframe_renderer(data, use_container_width=True, hide_index=hide_index)
-=======
->>>>>>> 4aea1dca
 
 def _load_preview(
     raw: bytes,
@@ -68,7 +65,6 @@
     if not selected:
         raise ValueError("Select at least one column for the preview.")
 
-<<<<<<< HEAD
 def _safe_decode(raw: bytes, encoding: str) -> io.TextIOWrapper:
     try:
         return io.TextIOWrapper(io.BytesIO(raw), encoding=encoding)
@@ -99,49 +95,6 @@
     if not selected:
         raise ValueError("Select at least one column for the preview.")
 
-=======
-def _show_dataframe(*, data: Any, hide_index: bool = True) -> None:
-    dataframe_renderer = getattr(st, "dataframe")
-    if _supports_width_kwarg(dataframe_renderer):
-        try:
-            dataframe_renderer(data, width="stretch", hide_index=hide_index)
-            return
-        except TypeError:
-            pass
-    dataframe_renderer(data, use_container_width=True, hide_index=hide_index)
-
-
-def _safe_decode(raw: bytes, encoding: str) -> io.TextIOWrapper:
-    try:
-        return io.TextIOWrapper(io.BytesIO(raw), encoding=encoding)
-    except LookupError as exc:  # invalid encoding name
-        raise ValueError(f"Invalid encoding provided: {encoding}") from exc
-
-
-def _extract_header(raw: bytes, encoding: str) -> List[str]:
-    with _safe_decode(raw, encoding) as buffer:
-        reader = csv.reader(buffer)
-        try:
-            header = next(reader)
-        except StopIteration as exc:
-            raise ValueError("The uploaded file is empty.") from exc
-
-    if len(header) < 2:
-        raise ValueError("The CSV must contain at least two columns.")
-    return header
-
-
-def _load_preview(
-    raw: bytes,
-    columns: Iterable[str],
-    encoding: str,
-    header: List[str],
-) -> np.ndarray:
-    selected = list(columns)
-    if not selected:
-        raise ValueError("Select at least one column for the preview.")
-
->>>>>>> 4aea1dca
     pandas_spec = importlib.util.find_spec("pandas")
     if pandas_spec is not None:
         pandas_module = importlib.import_module("pandas")
@@ -175,7 +128,6 @@
     preview_array = np.asarray(array, dtype=np.float64)
     if preview_array.ndim == 1:
         preview_array = np.reshape(preview_array, (preview_array.size, 1))
-<<<<<<< HEAD
 
     return preview_array
 
@@ -194,26 +146,6 @@
         )
 
 
-=======
-
-    return preview_array
-
-
-def _render_preview_table(data: np.ndarray, columns: List[str]) -> None:
-    rows = min(200, data.shape[0])
-    subset = data[:rows, :]
-    pandas_spec = importlib.util.find_spec("pandas")
-    if pandas_spec is not None:
-        pandas_module = importlib.import_module("pandas")
-        frame = pandas_module.DataFrame(subset, columns=columns)
-        _show_dataframe(data=frame)
-    else:
-        _show_dataframe(
-            data={column: subset[:, idx] for idx, column in enumerate(columns)}
-        )
-
-
->>>>>>> 4aea1dca
 def _render_histograms(data: np.ndarray, columns: List[str]) -> None:
     if data.size == 0 or not columns:
         st.info("Upload data to preview histograms.")
@@ -269,24 +201,16 @@
         if finite.size == 0:
             st.warning(f"Column '{column}' has no finite values in preview.")
             continue
-<<<<<<< HEAD
         fig, ax = plt.subplots(figsize=(4.0, 3.0))
-=======
-        fig, ax = plt.subplots()
->>>>>>> 4aea1dca
         ax.hist(finite, bins=20, color="#2563eb", edgecolor="white")
         ax.set_title(f"Distribution of {column}")
         ax.set_xlabel(column)
         ax.set_ylabel("Frequency")
-<<<<<<< HEAD
         fig.tight_layout()
-=======
->>>>>>> 4aea1dca
         st.pyplot(fig)
         plt.close(fig)
 
 
-<<<<<<< HEAD
 def _render_u_density_matrix(data: np.ndarray, labels: List[str]) -> None:
     if data.ndim != 2:
         st.error("Pseudo-observations must be 2D to plot densities.")
@@ -319,27 +243,6 @@
         figsize=(3.2 * max_dims, 3.2 * max_dims),
         squeeze=False,
     )
-=======
-st.title("Data")
-st.caption("Upload data, choose columns, and build pseudo-observations.")
-
-with st.container():
-    config_col, action_col = st.columns((2, 1))
-
-    with config_col:
-        encoding = st.text_input("Encoding", value="utf-8")
-        uploaded = st.file_uploader("CSV file", type=["csv"])
-        drop_nan = st.checkbox(
-            "Drop rows with missing values before building U",
-            value=True,
-        )
-
-    if uploaded is None:
-        st.info("Upload a CSV file to get started.")
-        st.stop()
-
-    raw_bytes = uploaded.getvalue()
->>>>>>> 4aea1dca
 
     cmap = plt.get_cmap("viridis")
     for i in range(max_dims):
@@ -433,7 +336,6 @@
     if not selected_columns:
         st.warning("Select one or more columns to continue.")
         st.stop()
-<<<<<<< HEAD
 
     if len(selected_columns) < 2:
         st.warning("Choose at least two columns to construct a copula.")
@@ -441,15 +343,6 @@
 
 preview_data: Optional[np.ndarray]
 
-=======
-
-    if len(selected_columns) < 2:
-        st.warning("Choose at least two columns to construct a copula.")
-        st.stop()
-
-preview_data: Optional[np.ndarray]
-
->>>>>>> 4aea1dca
 try:
     preview_data = _load_preview(
         raw_bytes, selected_columns, encoding, header_columns
@@ -513,13 +406,7 @@
     f"n={U.shape[0]}, d={U.shape[1]}"
 )
 
-<<<<<<< HEAD
 summary_tab, density_tab = st.tabs(["Summary", "Density matrix"])
-=======
-summary_tab, scatter_tab, u_hist_tab = st.tabs(
-    ["Summary", "Scatter (first two dims)", "U histograms"]
-)
->>>>>>> 4aea1dca
 
 with summary_tab:
     preview_rows = min(10, U.shape[0])
@@ -537,47 +424,8 @@
         }
         _show_dataframe(data=preview_dict)
 
-<<<<<<< HEAD
 with density_tab:
     _render_u_density_matrix(U, column_labels)
-=======
-with scatter_tab:
-    if U.shape[1] < 2:
-        st.info("U is univariate; the scatter plot is skipped.")
-    else:
-        pandas_spec = importlib.util.find_spec("pandas")
-        altair_spec = importlib.util.find_spec("altair")
-        if pandas_spec is not None and altair_spec is not None:
-            pandas_module = importlib.import_module("pandas")
-            altair_module = importlib.import_module("altair")
-            scatter_frame = pandas_module.DataFrame(
-                {
-                    "U1": U[:, 0],
-                    "U2": U[:, 1],
-                    "index": np.arange(U.shape[0]),
-                }
-            )
-            chart = (
-                altair_module.Chart(scatter_frame)
-                .mark_circle(opacity=0.7, size=60, color="#2563eb")
-                .encode(
-                    x="U1",
-                    y="U2",
-                    tooltip=["index", "U1", "U2"],
-                )
-                .properties(height=400)
-            )
-            chart = chart.properties(width="container")
-            _show_altair_chart(chart)
-        else:
-            chart_data = {
-                f"U{i + 1}": U[:, i] for i in range(min(2, U.shape[1]))
-            }
-            st.scatter_chart(chart_data)
-
-with u_hist_tab:
-    _render_histograms(U, [f"U{i + 1}" for i in range(U.shape[1])])
->>>>>>> 4aea1dca
 
 st.info(
     "Continue with the **Calibrate** tab to fit models using "
