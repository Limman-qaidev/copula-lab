--- conflicted
+++ resolved
@@ -4,7 +4,6 @@
 
 import numpy as np
 from numpy.typing import NDArray
-<<<<<<< HEAD
 from scipy import stats  # type: ignore[import-untyped]
 
 from src.models.copulas.archimedean import (
@@ -14,25 +13,12 @@
 )
 
 from .types import FloatArray
-=======
-from scipy.stats import (  # type: ignore[import-untyped]
-    cramervonmises,
-    kstest,
-    norm,
-    t as student_t,
-)
-
-from .types import FloatArray
-
-_CLIP = 1e-12
->>>>>>> 424dd3c0
 
 cramervonmises = stats.cramervonmises
 kstest = stats.kstest
 norm = stats.norm
 student_t = stats.t
 
-<<<<<<< HEAD
 _CLIP = 1e-12
 
 
@@ -45,21 +31,6 @@
     if np.any((array <= 0.0) | (array >= 1.0)):
         raise ValueError("u must have entries strictly inside (0, 1)")
     return np.asarray(array, dtype=np.float64)
-=======
-def _validate_u(u: NDArray[np.float64]) -> FloatArray:
-    array = np.asarray(u, dtype=float)
-    if array.ndim != 2 or array.shape[1] < 2:
-        raise ValueError("u must be a (n, d) array with d >= 2")
-    if not np.isfinite(array).all():
-        raise ValueError("u must contain only finite values")
-    if np.any((array <= 0.0) | (array >= 1.0)):
-        raise ValueError("u must have entries strictly inside (0, 1)")
-    return np.asarray(array, dtype=np.float64)
-
-
-def cond_cdf_gaussian(u: NDArray[np.float64], rho: float) -> FloatArray:
-    """Return conditional CDFs for an equicorrelated Gaussian copula.
->>>>>>> 424dd3c0
 
     Parameters
     ----------
@@ -68,7 +39,6 @@
     rho:
         Equicorrelation parameter shared across dimensions.
 
-<<<<<<< HEAD
 def cond_cdf_gaussian(u: NDArray[np.float64], rho: float) -> FloatArray:
     """Return conditional CDFs for an equicorrelated Gaussian copula.
 
@@ -79,8 +49,6 @@
     rho:
         Equicorrelation parameter shared across dimensions.
 
-=======
->>>>>>> 424dd3c0
     Returns
     -------
     FloatArray
@@ -157,7 +125,6 @@
     return np.asarray(result, dtype=np.float64)
 
 
-<<<<<<< HEAD
 def cond_cdf_clayton(u: NDArray[np.float64], theta: float) -> FloatArray:
     data = _validate_u(u)
     copula = ClaytonCopula(theta=float(theta), dim=data.shape[1])
@@ -176,8 +143,6 @@
     return copula.cond_cdf(data)
 
 
-=======
->>>>>>> 424dd3c0
 def rosenblatt(
     u: NDArray[np.float64],
     cond_cdf: Callable[[NDArray[np.float64]], NDArray[np.float64]],
@@ -253,7 +218,6 @@
         transformed,
         gof_ks_uniform(transformed),
         gof_cvm_uniform(transformed),
-<<<<<<< HEAD
     )
 
 
@@ -287,6 +251,4 @@
         transformed,
         gof_ks_uniform(transformed),
         gof_cvm_uniform(transformed),
-=======
->>>>>>> 424dd3c0
     )